import { NativeModules, Platform } from 'react-native';

/**
 * Error codes returned by the iOS module.
 */
type IntegrityErrorCodesIOS =
  | 'GENERATION_KEY_FAILED'
  | 'UNSUPPORTED_SERVICE'
  | 'ATTESTATION_ERROR'
  | 'UNSUPPORTED_IOS_VERSION'
  | 'CHALLANGE_ERROR'
  | 'CLIENT_DATA_ENCODING_ERROR'
  | 'GENERATION_ASSERTION_FAILED';

export type IntegrityErrorCodes = IntegrityErrorCodesIOS;

/**
 * Error type returned by a rejected promise.
 *
 * If additional error information are available,
 * they are stored in the {@link IntegrityError["userInfo"]} field.
 */
export type IntegrityError = {
  message: IntegrityErrorCodes;
  userInfo: Record<string, string>;
};

const LINKING_ERROR =
  `The package '@pagopa/io-react-native-integrity' doesn't seem to be linked. Make sure: \n\n` +
  Platform.select({ ios: "- You have run 'pod install'\n", default: '' }) +
  '- You rebuilt the app after installing the package\n' +
  '- You are not using Expo Go\n';

const IoReactNativeIntegrity = NativeModules.IoReactNativeIntegrity
  ? NativeModules.IoReactNativeIntegrity
  : new Proxy(
      {},
      {
        get() {
          throw new Error(LINKING_ERROR);
        },
      }
    );

/**
<<<<<<< HEAD
 * Checks whether the current platform is Android or not.
 * @returns true if the current platform is Android, false otherwise.
 */
const isAndroid = () => Platform.OS === 'android';

/**
 * Error message for functions available only on Android.
 */
const NOT_ANDROID_ERROR = 'This function is available only on Android';

/**
 * ANDROID ONLY
 * Checks whether Google Play Services is available on the device or not.
 * @return a promise resolved to true if Google Play Services is available, to false otherwise.
 */
export function isPlayServicesAvailable(): Promise<boolean> {
  return isAndroid()
    ? IoReactNativeIntegrity.isPlayServicesAvailable()
    : Promise.resolve(false);
}

/**
 * ANDROID ONLY
 * Preparation step for a [Play Integrity standard API request](https://developer.android.com/google/play/integrity/standard).
 * It prepares the integrity token provider before obtaining the integrity verdict.
 * It should be called well before the moment an integrity verdict is needed, for example
 * when starting the application. It can also be called time to time to refresh it.
 * it gets rejected when:
 * - The preparation fails;
 * - The provided [cloudProjectNumber] format is incorrect.
 * @param cloudProjectNumber a Google Cloud project number which is supposed to be composed only by numbers.
 * @return a resolved promise when the preparation is successful, rejected otherwise when:
 * - The preparation fails or;
 * - The provided cloudProjectNumber format is incorrect.
 */
export function prepareIntegrityToken(
  cloudProjectNumber: string
): Promise<void> {
  return isAndroid()
    ? IoReactNativeIntegrity.prepareIntegrityToken(cloudProjectNumber)
    : Promise.reject(NOT_ANDROID_ERROR);
}

/**
 * ANDROID ONLY
 * Integrity token request step for a [Play Integrity standard API request](https://developer.android.com/google/play/integrity/standard).
 * It requests an integrity token which is then attached to the request to be protected.
 * It should be called AFTER {@link prepareIntegrityToken} has been called and resolved successfully.
 * The React Native
 * @param requestHash a digest of all relevant request parameters (e.g. SHA256) from the user action or server request that is happening.
 * The max size of this field is 500 bytes. Do not put sensitive information as plain text in this field.
 * @returns a resolved promise with with the token as payload, rejected otherwise when:
 * - The integrity token request fails;
 * - The {@link prepareIntegrityToken} function hasn't been called previously.
 */
export function requestIntegrityToken(requestHash?: string): Promise<string> {
  return isAndroid()
    ? IoReactNativeIntegrity.requestIntegrityToken(requestHash)
    : Promise.reject(NOT_ANDROID_ERROR);
}

/**
 * ANDROID ONLY
 * Generates a (Key Attestation)[https://developer.android.com/privacy-and-security/security-key-attestation].
 * During key attestation, a key pair is generated along with its certificate chain,
 * which can be used to verify the properties of that key pair.
 * If the device supports hardware-level key attestation,
 * the root certificate of the chain is signed using an attestation root key
 * protected by the device's hardware-backed keystore.
 * @param challenge the challenge to be included which has a max size of 128 bytes.
 * @param keyAlias optional key alias for the generated key pair.
 * @returns a resolved promise with the attestation chain as payload, rejected otherwise when:
 * - The device doesn't support key attestation;
 * - The generated key pair is not hardware backed;
 * - The [challenge] exceeds the size of 128 bytes;
 * - The key attestation generation fails.
 */
export function getAttestation(
  challenge: string,
  keyAlias?: string
): Promise<string> {
  return isAndroid()
    ? IoReactNativeIntegrity.getAttestation(challenge, keyAlias)
    : Promise.reject(NOT_ANDROID_ERROR);
}

/**
 * ANDROID ONLY
 * Possible error codes returned by the library on Android when a promise is rejected.
 */
type IntegrityErrorCodesAndroid =
  | 'WRONG_GOOGLE_CLOUD_PROJECT_NUMBER_FORMAT'
  | 'PREPARE_FAILED'
  | 'PREPARE_NOT_CALLED'
  | 'REQUEST_TOKEN_FAILED'
  | 'REQUEST_ATTESTATION_FAILED'
  | 'KEY_IS_NOT_HARDWARE_BACKED'
  | 'UNSUPPORTED_DEVICE';

/**
 * Type of the error codes returned by the library when a promise is rejected.
 * It should be a union of Android and iOS error codes.
 */
export type IntegrityErrorCodes = IntegrityErrorCodesAndroid;

/**
 * Error type returned by a rejected promise.
 *
 * If additional error information are available,
 * they are stored in the {@link CryptoError["info"]} field.
 */
export type IntegrityError = {
  message: IntegrityErrorCodes;
  info: Record<string, string>;
};
=======
 * This function checks if the attestation service is available on the device.
 *
 * If it is not possible to retrive the key, the promise is rejected providing an
 * instance of {@link IntegrityError}.
 *
 * @returns a promise that resolves to a boolean.
 */
export function isAttestationServiceAvailable(): Promise<boolean> {
  return Platform.OS === 'ios'
    ? IoReactNativeIntegrity.isAttestationServiceAvailable()
    : Promise.resolve(false); // TODO: implement for Android
}

/**
 * This function generates a hardware key that can be used into the attestation process.
 *
 * If it is not possible to retrive the key, the promise is rejected providing an
 * instance of {@link IntegrityError}.
 *
 * @returns a promise that resolves to a string.
 */
export function generateHardwareKey(): Promise<string> {
  return IoReactNativeIntegrity.generateHardwareKey();
}

/**
 * This function generates an attestation for the given challenge and hardware key.
 *
 * If it is not possible to retrive the attestation, the promise is rejected providing an
 * instance of {@link IntegrityError}.
 *
 * @param challenge challange to be used in the attestation process returned byt a backend service
 * @param hardwareKeyTag hardware key to be used in the attestation process
 * @returns a promise that resolves to a string.
 */
export function getAttestation(
  challenge: string,
  hardwareKeyTag: string
): Promise<string> {
  return IoReactNativeIntegrity.getAttestation(challenge, hardwareKeyTag);
}

/**
 * This function generates a signature for the given client data given an hardware key.
 *
 * If it is not possible to retrive the signature, the promise is rejected providing an
 * instance of {@link IntegrityError}.
 *
 * @param clientData client data to be signed
 * @param hardwareKeyTag hardware key to be used in the signature process
 * @returns a promise that resolves to a string.
 */
export function generateHardwareSignatureWithAssertion(
  clientData: string,
  hardwareKeyTag: string
): Promise<string> {
  return IoReactNativeIntegrity.generateHardwareSignatureWithAssertion(
    clientData,
    hardwareKeyTag
  );
}
>>>>>>> 15024683
<|MERGE_RESOLUTION|>--- conflicted
+++ resolved
@@ -1,4 +1,17 @@
 import { NativeModules, Platform } from 'react-native';
+
+/**
+ * ANDROID ONLY
+ * Error codes returned by the Android module.
+ */
+type IntegrityErrorCodesAndroid =
+  | 'WRONG_GOOGLE_CLOUD_PROJECT_NUMBER_FORMAT'
+  | 'PREPARE_FAILED'
+  | 'PREPARE_NOT_CALLED'
+  | 'REQUEST_TOKEN_FAILED'
+  | 'REQUEST_ATTESTATION_FAILED'
+  | 'KEY_IS_NOT_HARDWARE_BACKED'
+  | 'UNSUPPORTED_DEVICE';
 
 /**
  * Error codes returned by the iOS module.
@@ -12,7 +25,9 @@
   | 'CLIENT_DATA_ENCODING_ERROR'
   | 'GENERATION_ASSERTION_FAILED';
 
-export type IntegrityErrorCodes = IntegrityErrorCodesIOS;
+export type IntegrityErrorCodes =
+  | IntegrityErrorCodesIOS
+  | IntegrityErrorCodesAndroid;
 
 /**
  * Error type returned by a rejected promise.
@@ -43,123 +58,6 @@
     );
 
 /**
-<<<<<<< HEAD
- * Checks whether the current platform is Android or not.
- * @returns true if the current platform is Android, false otherwise.
- */
-const isAndroid = () => Platform.OS === 'android';
-
-/**
- * Error message for functions available only on Android.
- */
-const NOT_ANDROID_ERROR = 'This function is available only on Android';
-
-/**
- * ANDROID ONLY
- * Checks whether Google Play Services is available on the device or not.
- * @return a promise resolved to true if Google Play Services is available, to false otherwise.
- */
-export function isPlayServicesAvailable(): Promise<boolean> {
-  return isAndroid()
-    ? IoReactNativeIntegrity.isPlayServicesAvailable()
-    : Promise.resolve(false);
-}
-
-/**
- * ANDROID ONLY
- * Preparation step for a [Play Integrity standard API request](https://developer.android.com/google/play/integrity/standard).
- * It prepares the integrity token provider before obtaining the integrity verdict.
- * It should be called well before the moment an integrity verdict is needed, for example
- * when starting the application. It can also be called time to time to refresh it.
- * it gets rejected when:
- * - The preparation fails;
- * - The provided [cloudProjectNumber] format is incorrect.
- * @param cloudProjectNumber a Google Cloud project number which is supposed to be composed only by numbers.
- * @return a resolved promise when the preparation is successful, rejected otherwise when:
- * - The preparation fails or;
- * - The provided cloudProjectNumber format is incorrect.
- */
-export function prepareIntegrityToken(
-  cloudProjectNumber: string
-): Promise<void> {
-  return isAndroid()
-    ? IoReactNativeIntegrity.prepareIntegrityToken(cloudProjectNumber)
-    : Promise.reject(NOT_ANDROID_ERROR);
-}
-
-/**
- * ANDROID ONLY
- * Integrity token request step for a [Play Integrity standard API request](https://developer.android.com/google/play/integrity/standard).
- * It requests an integrity token which is then attached to the request to be protected.
- * It should be called AFTER {@link prepareIntegrityToken} has been called and resolved successfully.
- * The React Native
- * @param requestHash a digest of all relevant request parameters (e.g. SHA256) from the user action or server request that is happening.
- * The max size of this field is 500 bytes. Do not put sensitive information as plain text in this field.
- * @returns a resolved promise with with the token as payload, rejected otherwise when:
- * - The integrity token request fails;
- * - The {@link prepareIntegrityToken} function hasn't been called previously.
- */
-export function requestIntegrityToken(requestHash?: string): Promise<string> {
-  return isAndroid()
-    ? IoReactNativeIntegrity.requestIntegrityToken(requestHash)
-    : Promise.reject(NOT_ANDROID_ERROR);
-}
-
-/**
- * ANDROID ONLY
- * Generates a (Key Attestation)[https://developer.android.com/privacy-and-security/security-key-attestation].
- * During key attestation, a key pair is generated along with its certificate chain,
- * which can be used to verify the properties of that key pair.
- * If the device supports hardware-level key attestation,
- * the root certificate of the chain is signed using an attestation root key
- * protected by the device's hardware-backed keystore.
- * @param challenge the challenge to be included which has a max size of 128 bytes.
- * @param keyAlias optional key alias for the generated key pair.
- * @returns a resolved promise with the attestation chain as payload, rejected otherwise when:
- * - The device doesn't support key attestation;
- * - The generated key pair is not hardware backed;
- * - The [challenge] exceeds the size of 128 bytes;
- * - The key attestation generation fails.
- */
-export function getAttestation(
-  challenge: string,
-  keyAlias?: string
-): Promise<string> {
-  return isAndroid()
-    ? IoReactNativeIntegrity.getAttestation(challenge, keyAlias)
-    : Promise.reject(NOT_ANDROID_ERROR);
-}
-
-/**
- * ANDROID ONLY
- * Possible error codes returned by the library on Android when a promise is rejected.
- */
-type IntegrityErrorCodesAndroid =
-  | 'WRONG_GOOGLE_CLOUD_PROJECT_NUMBER_FORMAT'
-  | 'PREPARE_FAILED'
-  | 'PREPARE_NOT_CALLED'
-  | 'REQUEST_TOKEN_FAILED'
-  | 'REQUEST_ATTESTATION_FAILED'
-  | 'KEY_IS_NOT_HARDWARE_BACKED'
-  | 'UNSUPPORTED_DEVICE';
-
-/**
- * Type of the error codes returned by the library when a promise is rejected.
- * It should be a union of Android and iOS error codes.
- */
-export type IntegrityErrorCodes = IntegrityErrorCodesAndroid;
-
-/**
- * Error type returned by a rejected promise.
- *
- * If additional error information are available,
- * they are stored in the {@link CryptoError["info"]} field.
- */
-export type IntegrityError = {
-  message: IntegrityErrorCodes;
-  info: Record<string, string>;
-};
-=======
  * This function checks if the attestation service is available on the device.
  *
  * If it is not possible to retrive the key, the promise is rejected providing an
@@ -221,4 +119,65 @@
     hardwareKeyTag
   );
 }
->>>>>>> 15024683
+
+/**
+ * Checks whether the current platform is Android or not.
+ * @returns true if the current platform is Android, false otherwise.
+ */
+const isAndroid = () => Platform.OS === 'android';
+
+/**
+ * Error message for functions available only on Android.
+ */
+const NOT_ANDROID_ERROR = 'This function is available only on Android';
+
+/**
+ * ANDROID ONLY
+ * Checks whether Google Play Services is available on the device or not.
+ * @return a promise resolved to true if Google Play Services is available, to false otherwise.
+ */
+export function isPlayServicesAvailable(): Promise<boolean> {
+  return isAndroid()
+    ? IoReactNativeIntegrity.isPlayServicesAvailable()
+    : Promise.resolve(false);
+}
+
+/**
+ * ANDROID ONLY
+ * Preparation step for a [Play Integrity standard API request](https://developer.android.com/google/play/integrity/standard).
+ * It prepares the integrity token provider before obtaining the integrity verdict.
+ * It should be called well before the moment an integrity verdict is needed, for example
+ * when starting the application. It can also be called time to time to refresh it.
+ * it gets rejected when:
+ * - The preparation fails;
+ * - The provided [cloudProjectNumber] format is incorrect.
+ * @param cloudProjectNumber a Google Cloud project number which is supposed to be composed only by numbers.
+ * @return a resolved promise when the preparation is successful, rejected otherwise when:
+ * - The preparation fails or;
+ * - The provided cloudProjectNumber format is incorrect.
+ */
+export function prepareIntegrityToken(
+  cloudProjectNumber: string
+): Promise<void> {
+  return isAndroid()
+    ? IoReactNativeIntegrity.prepareIntegrityToken(cloudProjectNumber)
+    : Promise.reject(NOT_ANDROID_ERROR);
+}
+
+/**
+ * ANDROID ONLY
+ * Integrity token request step for a [Play Integrity standard API request](https://developer.android.com/google/play/integrity/standard).
+ * It requests an integrity token which is then attached to the request to be protected.
+ * It should be called AFTER {@link prepareIntegrityToken} has been called and resolved successfully.
+ * The React Native
+ * @param requestHash a digest of all relevant request parameters (e.g. SHA256) from the user action or server request that is happening.
+ * The max size of this field is 500 bytes. Do not put sensitive information as plain text in this field.
+ * @returns a resolved promise with with the token as payload, rejected otherwise when:
+ * - The integrity token request fails;
+ * - The {@link prepareIntegrityToken} function hasn't been called previously.
+ */
+export function requestIntegrityToken(requestHash?: string): Promise<string> {
+  return isAndroid()
+    ? IoReactNativeIntegrity.requestIntegrityToken(requestHash)
+    : Promise.reject(NOT_ANDROID_ERROR);
+}