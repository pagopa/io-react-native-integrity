import * as React from 'react';
<<<<<<< HEAD
import AndroidApp from './AndroidApp';
import { Platform } from 'react-native';

export default function App() {
  return Platform.OS === 'android' ? <AndroidApp /> : <></>;
=======
import { Platform } from 'react-native';
import IosApp from './IosApp';

export default function App() {
  return Platform.OS === 'ios' ? <IosApp /> : <></>;
>>>>>>> 15024683
}<|MERGE_RESOLUTION|>--- conflicted
+++ resolved
@@ -1,15 +1,8 @@
 import * as React from 'react';
-<<<<<<< HEAD
+import { Platform } from 'react-native';
+import IosApp from './IosApp';
 import AndroidApp from './AndroidApp';
-import { Platform } from 'react-native';
 
 export default function App() {
-  return Platform.OS === 'android' ? <AndroidApp /> : <></>;
-=======
-import { Platform } from 'react-native';
-import IosApp from './IosApp';
-
-export default function App() {
-  return Platform.OS === 'ios' ? <IosApp /> : <></>;
->>>>>>> 15024683
+  return Platform.OS === 'ios' ? <IosApp /> : <AndroidApp />;
 }