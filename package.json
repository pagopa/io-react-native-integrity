{
  "name": "@pagopa/io-react-native-integrity",
  "version": "0.1.0",
  "description": "React Native package which bridges Andoird Play Integrity API and iOS App Attest",
  "main": "lib/commonjs/index",
  "module": "lib/module/index",
  "types": "lib/typescript/src/index.d.ts",
  "react-native": "src/index",
  "source": "src/index",
  "files": [
    "src",
    "lib",
    "android",
    "ios",
    "cpp",
    "*.podspec",
    "!ios/build",
    "!android/build",
    "!android/gradle",
    "!android/gradlew",
    "!android/gradlew.bat",
    "!android/local.properties",
    "!**/__tests__",
    "!**/__fixtures__",
    "!**/__mocks__",
    "!**/.*"
  ],
  "scripts": {
<<<<<<< HEAD
    "example": "yarn workspace @pagopa/io-react-native-integrity-example start",
    "backend": "yarn workspace @pagopa/io-react-native-integrity-backend start",
=======
    "example": "yarn workspace @pagopa/io-react-native-integrity-example",
    "backend": "yarn workspace @pagopa/io-react-native-integrity-backend",
>>>>>>> e1549c9f
    "test": "jest",
    "typecheck": "tsc --noEmit",
    "lint": "eslint \"**/*.{js,ts,tsx}\"",
    "clean": "del-cli android/build example/android/build example/android/app/build example/ios/build lib",
    "prepare": "bob build",
    "release": "release-it"
  },
  "keywords": [
    "react-native",
    "ios",
    "android"
  ],
  "repository": {
    "type": "git",
    "url": "git+https://github.com/pagopa/io-react-native-integrity.git"
  },
  "author": "PagoPA (https://github.com/pagopa)",
  "license": "MIT",
  "bugs": {
    "url": "https://github.com/pagopa/io-react-native-integrity/issues"
  },
  "homepage": "https://github.com/pagopa/io-react-native-integrity#readme",
  "publishConfig": {
    "registry": "https://registry.npmjs.org/"
  },
  "devDependencies": {
    "@commitlint/config-conventional": "^17.0.2",
    "@evilmartians/lefthook": "^1.5.0",
    "@react-native/eslint-config": "^0.73.1",
    "@release-it/conventional-changelog": "^5.0.0",
    "@types/jest": "^29.5.5",
    "@types/react": "^18.2.44",
    "commitlint": "^17.0.2",
    "del-cli": "^5.1.0",
    "eslint": "^8.51.0",
    "eslint-config-prettier": "^9.0.0",
    "eslint-plugin-prettier": "^5.0.1",
    "jest": "^29.7.0",
    "prettier": "^3.0.3",
    "react": "18.2.0",
    "react-native": "0.73.6",
    "react-native-builder-bob": "^0.23.2",
    "release-it": "^15.0.0",
    "turbo": "^1.10.7",
    "typescript": "^5.2.2"
  },
  "resolutions": {
    "@types/react": "^18.2.44"
  },
  "peerDependencies": {
    "react": "*",
    "react-native": "*"
  },
  "workspaces": [
    "example",
    "backend"
  ],
  "packageManager": "yarn@3.6.1",
  "jest": {
    "preset": "react-native",
    "modulePathIgnorePatterns": [
      "<rootDir>/example/node_modules",
      "<rootDir>/lib/"
    ]
  },
  "commitlint": {
    "extends": [
      "@commitlint/config-conventional"
    ]
  },
  "release-it": {
    "git": {
      "commitMessage": "chore: release ${version}",
      "tagName": "v${version}"
    },
    "npm": {
      "publish": true
    },
    "github": {
      "release": true
    },
    "plugins": {
      "@release-it/conventional-changelog": {
        "preset": "angular"
      }
    }
  },
  "eslintConfig": {
    "root": true,
    "extends": [
      "@react-native",
      "prettier"
    ],
    "rules": {
      "prettier/prettier": [
        "error",
        {
          "quoteProps": "consistent",
          "singleQuote": true,
          "tabWidth": 2,
          "trailingComma": "es5",
          "useTabs": false
        }
      ]
    }
  },
  "eslintIgnore": [
    "node_modules/",
    "lib/"
  ],
  "prettier": {
    "quoteProps": "consistent",
    "singleQuote": true,
    "tabWidth": 2,
    "trailingComma": "es5",
    "useTabs": false
  },
  "react-native-builder-bob": {
    "source": "src",
    "output": "lib",
    "targets": [
      "commonjs",
      "module",
      [
        "typescript",
        {
          "project": "tsconfig.build.json"
        }
      ]
    ]
  }
}<|MERGE_RESOLUTION|>--- conflicted
+++ resolved
@@ -26,13 +26,8 @@
     "!**/.*"
   ],
   "scripts": {
-<<<<<<< HEAD
-    "example": "yarn workspace @pagopa/io-react-native-integrity-example start",
-    "backend": "yarn workspace @pagopa/io-react-native-integrity-backend start",
-=======
     "example": "yarn workspace @pagopa/io-react-native-integrity-example",
     "backend": "yarn workspace @pagopa/io-react-native-integrity-backend",
->>>>>>> e1549c9f
     "test": "jest",
     "typecheck": "tsc --noEmit",
     "lint": "eslint \"**/*.{js,ts,tsx}\"",
