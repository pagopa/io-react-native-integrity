--- conflicted
+++ resolved
@@ -26,12 +26,8 @@
     "!**/.*"
   ],
   "scripts": {
-<<<<<<< HEAD
-    "example": "yarn workspace @pagopa/io-react-native-integrity-example start",
-    "backend": "yarn workspace @pagopa/io-react-native-integrity-backend start",
-=======
     "example": "yarn workspace @pagopa/io-react-native-integrity-example",
->>>>>>> 07fb4f0a
+    "backend": "yarn workspace @pagopa/io-react-native-integrity-backend",
     "test": "jest",
     "typecheck": "tsc --noEmit",
     "lint": "eslint \"**/*.{js,ts,tsx}\"",
